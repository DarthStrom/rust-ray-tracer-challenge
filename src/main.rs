--- conflicted
+++ resolved
@@ -30,17 +30,9 @@
 mod sphere;
 mod tuple;
 
-<<<<<<< HEAD
-=======
 #[cfg(test)]
 mod test;
 
-pub const MARGIN: F64Margin = F64Margin {
-    ulps: 2,
-    epsilon: 0.00001,
-};
-
->>>>>>> 27087635
 fn main() {
     let ray_origin = Tuple::point(0.0, 0.0, -5.0);
     let wall_z = 10.0;
